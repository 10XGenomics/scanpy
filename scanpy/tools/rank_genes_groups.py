--- conflicted
+++ resolved
@@ -48,12 +48,8 @@
         a group identifier, compare with respect to this group.
     n_genes : `int`, optional (default: 100)
         The number of genes that appear in the returned tables.
-<<<<<<< HEAD
     test_type : {'t-test_overestim_var', 't-test', 'wilcoxon', , 't-test_double_overestim_var',
                    't-test_correction_factors'}, optional (default: 't-test_overestim_var')
-=======
-    test_type : {'t-test_overestim_var', 't-test', 'wilcoxon'}, optional (default: 't-test_overestim_var')
->>>>>>> 4e50e893
         If 't-test', use t-test to calculate test statistics. If 'wilcoxon', use
         Wilcoxon-Rank-Sum to calculate test statistic. If
         't-test_overestim_var', overestimate variance.
@@ -81,10 +77,7 @@
                   'a shifted and rescaled disribution for each gene'
                   'You can now run `sc.pl.rank_genes_groups_violin` without it, '
                   'which will show the original distribution of the gene.')
-<<<<<<< HEAD
     # for clarity, rename variable
-=======
->>>>>>> 4e50e893
     groups_order = groups
     if isinstance(groups_order, list) and isinstance(groups_order[0], int):
         groups_order = [str(n) for n in groups_order]
@@ -107,11 +100,7 @@
     if adata.raw is not None and use_raw:
         adata_comp = adata.raw
     X = adata_comp.X
-<<<<<<< HEAD
-
-=======
-    
->>>>>>> 4e50e893
+
     # for clarity, rename variable
     n_genes_user = n_genes
     # make sure indices are not OoB in case there are less genes than n_genes
@@ -123,6 +112,7 @@
     rankings_gene_zscores = []
     rankings_gene_names = []
     n_groups = groups_masks.shape[0]
+    n_genes = X.shape[1]
     ns = np.zeros(n_groups, dtype=int)
     for imask, mask in enumerate(groups_masks):
         ns[imask] = np.where(mask)[0].size
